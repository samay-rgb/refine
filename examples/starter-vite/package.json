{
  "name": "starter-vite",
  "version": "1.0.0",
  "private": true,
  "type": "module",
  "scripts": {
    "build": "tsc && refine build",
    "dev": "refine dev",
    "lint": "eslint . --ext ts,tsx --report-unused-disable-directives --max-warnings 0",
    "refine": "refine",
    "start": "refine start"
  },
  "dependencies": {
<<<<<<< HEAD
    "@refinedev/cli": "^2.16.46",
    "@refinedev/core": "^4.57.10",
    "react": "^19.1.0",
    "react-dom": "^19.1.0"
=======
    "@refinedev/cli": "^2.16.47",
    "@refinedev/core": "^4.57.11",
    "react": "^18.0.0",
    "react-dom": "^18.0.0"
>>>>>>> dfc8d6f0
  },
  "devDependencies": {
    "@types/react": "^19.1.0",
    "@types/react-dom": "^19.1.0",
    "@typescript-eslint/eslint-plugin": "5.48.0",
    "@typescript-eslint/parser": "5.48.0",
    "@vitejs/plugin-react": "^4.2.1",
    "eslint": "^8.24.0",
    "eslint-plugin-react-hooks": "^4.6.0",
    "eslint-plugin-react-refresh": "^0.3.4",
    "typescript": "^5.8.3",
    "vite": "^5.4.15"
  }
}<|MERGE_RESOLUTION|>--- conflicted
+++ resolved
@@ -11,17 +11,10 @@
     "start": "refine start"
   },
   "dependencies": {
-<<<<<<< HEAD
-    "@refinedev/cli": "^2.16.46",
-    "@refinedev/core": "^4.57.10",
+    "@refinedev/cli": "^2.16.47",
+    "@refinedev/core": "^4.57.11",
     "react": "^19.1.0",
     "react-dom": "^19.1.0"
-=======
-    "@refinedev/cli": "^2.16.47",
-    "@refinedev/core": "^4.57.11",
-    "react": "^18.0.0",
-    "react-dom": "^18.0.0"
->>>>>>> dfc8d6f0
   },
   "devDependencies": {
     "@types/react": "^19.1.0",
