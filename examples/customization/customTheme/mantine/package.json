--- conflicted
+++ resolved
@@ -7,13 +7,8 @@
     "preview": "vite preview"
   },
   "dependencies": {
-<<<<<<< HEAD
-    "@pankod/refine-mantine": "^1.6.0",
-    "@pankod/refine-core": "^3.82.0",
-=======
     "@pankod/refine-mantine": "^1.6.1",
     "@pankod/refine-core": "^3.81.0",
->>>>>>> 873bb2e4
     "@pankod/refine-react-router-v6": "^3.33.2",
     "@pankod/refine-simple-rest": "^3.31.0",
     "@pankod/refine-react-table": "^4.7.6",
