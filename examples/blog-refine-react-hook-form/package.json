--- conflicted
+++ resolved
@@ -1,54 +1,4 @@
 {
-<<<<<<< HEAD
-    "name": "blog-refine-react-hook-form",
-    "version": "0.1.0",
-    "private": true,
-    "dependencies": {
-        "@pankod/refine-core": "^3.103.0",
-        "@pankod/refine-cli": "^1.19.0",
-        "@testing-library/jest-dom": "^5.16.4",
-        "@testing-library/react": "^13.1.1",
-        "@testing-library/user-event": "^14.1.1",
-        "@types/jest": "^29.2.4",
-        "react": "^18.0.0",
-        "react-dom": "^18.0.0",
-        "react-scripts": "^5.0.0",
-        "cross-env": "^7.0.3",
-        "web-vitals": "^1.1.1",
-        "@pankod/refine-mui": "^3.63.0",
-        "@pankod/refine-react-hook-form": "^3.39.0",
-        "@mui/icons-material": "^5.8.3",
-        "@pankod/refine-react-router-v6": "^3.40.0",
-        "@pankod/refine-simple-rest": "^3.39.0",
-        "@hookform/resolvers": "^2.9.8",
-        "yup": "^0.32.11"
-    },
-    "devDependencies": {
-        "@types/react": "^18.0.0",
-        "@types/react-dom": "^18.0.0",
-        "@types/node": "^12.20.11",
-        "typescript": "^4.7.4"
-    },
-    "scripts": {
-        "dev": "cross-env DISABLE_ESLINT_PLUGIN=true react-scripts start",
-        "build": "cross-env DISABLE_ESLINT_PLUGIN=true react-scripts build",
-        "test": "react-scripts test",
-        "eject": "react-scripts eject",
-        "refine": "refine"
-    },
-    "browserslist": {
-        "production": [
-            ">0.2%",
-            "not dead",
-            "not op_mini all"
-        ],
-        "development": [
-            "last 1 chrome version",
-            "last 1 firefox version",
-            "last 1 safari version"
-        ]
-    }
-=======
   "name": "blog-refine-react-hook-form",
   "version": "0.1.0",
   "private": true,
@@ -104,5 +54,4 @@
       "last 1 safari version"
     ]
   }
->>>>>>> ea7bb9b5
 }