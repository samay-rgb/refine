{
  "name": "refine-nhost-example",
  "version": "3.25.0",
  "private": true,
  "dependencies": {
    "@nhost/nhost-js": "^0.3.9",
    "@nhost/react-auth": "^2.0.7",
<<<<<<< HEAD
    "@pankod/refine-antd": "^3.36.0",
    "@pankod/refine-core": "^3.57.1",
=======
    "@pankod/refine-antd": "^3.37.0",
    "@pankod/refine-core": "^3.58.0",
>>>>>>> 985e5a87
    "@pankod/refine-nhost": "^3.31.0",
    "@pankod/refine-react-router-v6": "^3.31.0",
    "@types/node": "^12.20.11",
    "@types/react": "^18.0.0",
    "@types/react-dom": "^18.0.0",
    "graphql": "^15.6.1",
    "react": "^18.0.0",
    "react-dom": "^18.0.0",
    "react-markdown": "^6.0.1",
    "react-mde": "^11.1.0",
    "react-scripts": "^5.0.0",
    "typescript": "^4.7.4"
  },
  "scripts": {
    "start": "DISABLE_ESLINT_PLUGIN=true react-scripts start",
    "build": "DISABLE_ESLINT_PLUGIN=true react-scripts build",
    "eject": "react-scripts eject"
  },
  "browserslist": {
    "production": [
      ">0.2%",
      "not dead",
      "not op_mini all"
    ],
    "development": [
      "last 1 chrome version",
      "last 1 firefox version",
      "last 1 safari version"
    ]
  }
}<|MERGE_RESOLUTION|>--- conflicted
+++ resolved
@@ -5,13 +5,8 @@
   "dependencies": {
     "@nhost/nhost-js": "^0.3.9",
     "@nhost/react-auth": "^2.0.7",
-<<<<<<< HEAD
-    "@pankod/refine-antd": "^3.36.0",
-    "@pankod/refine-core": "^3.57.1",
-=======
     "@pankod/refine-antd": "^3.37.0",
     "@pankod/refine-core": "^3.58.0",
->>>>>>> 985e5a87
     "@pankod/refine-nhost": "^3.31.0",
     "@pankod/refine-react-router-v6": "^3.31.0",
     "@types/node": "^12.20.11",
