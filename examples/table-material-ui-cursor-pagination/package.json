--- conflicted
+++ resolved
@@ -31,15 +31,9 @@
     "@refinedev/core": "^4.57.11",
     "@refinedev/mui": "^6.2.2",
     "@refinedev/react-router": "^1.0.1",
-<<<<<<< HEAD
-    "axios": "^1.6.2",
+    "axios": "^1.11.0",
     "react": "^19.1.0",
     "react-dom": "^19.1.0",
-=======
-    "axios": "^1.11.0",
-    "react": "^18.0.0",
-    "react-dom": "^18.0.0",
->>>>>>> dfc8d6f0
     "react-router": "^7.0.2"
   },
   "devDependencies": {
