--- conflicted
+++ resolved
@@ -12,14 +12,6 @@
         "@remix-run/node": "^1.6.7",
         "@remix-run/react": "^1.6.7",
         "@remix-run/serve": "^1.6.7",
-<<<<<<< HEAD
-        "@pankod/refine-core": "^3.103.0",
-        "@pankod/refine-cli": "^1.19.0",
-        "@pankod/refine-simple-rest": "^3.39.0",
-        "@pankod/refine-remix-router": "^1.9.0",
-        "@pankod/refine-react-hook-form": "^3.39.0",
-        "@pankod/refine-react-table": "^4.11.0",
-=======
         "@refinedev/core": "^4.0.0",
         "@refinedev/cli": "^2.0.0",
         "@refinedev/simple-rest": "^4.0.0",
@@ -27,7 +19,6 @@
         "@refinedev/react-hook-form": "^4.0.0",
         "@refinedev/react-table": "^5.0.0",
         "@tanstack/react-table": "^8.2.6",
->>>>>>> ea7bb9b5
         "js-cookie": "^3.0.1",
         "react": "^18.0.0",
         "react-dom": "^18.0.0"
