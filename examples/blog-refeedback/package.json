--- conflicted
+++ resolved
@@ -3,19 +3,11 @@
     "version": "3.25.0",
     "private": true,
     "dependencies": {
-<<<<<<< HEAD
-        "@pankod/refine-antd": "^4.9.0",
-        "@pankod/refine-core": "^3.103.0",
-        "@pankod/refine-cli": "^1.19.0",
-        "@pankod/refine-react-router-v6": "^3.40.0",
-        "@pankod/refine-strapi": "^3.39.0",
-=======
         "@refinedev/antd": "^5.0.0",
         "@refinedev/core": "^4.0.0",
         "@refinedev/cli": "^2.0.0",
         "@refinedev/react-router-v6": "^4.0.0",
         "@refinedev/strapi": "^4.0.0",
->>>>>>> ea7bb9b5
         "@testing-library/jest-dom": "^5.16.4",
         "@testing-library/react": "^13.1.1",
         "@testing-library/user-event": "^14.1.1",
