{
  "name": "auth-keycloak",
  "version": "1.0.0",
  "private": true,
  "type": "module",
  "scripts": {
    "build": "tsc && refine build",
    "dev": "refine dev",
    "refine": "refine",
    "start": "refine start"
  },
  "browserslist": {
    "production": [
      ">0.2%",
      "not dead",
      "not op_mini all"
    ],
    "development": [
      "last 1 chrome version",
      "last 1 firefox version",
      "last 1 safari version"
    ]
  },
  "dependencies": {
    "@react-keycloak/web": "^3.4.0",
    "@refinedev/antd": "^5.46.3",
    "@refinedev/cli": "^2.16.47",
    "@refinedev/core": "^4.57.11",
    "@refinedev/react-router": "^1.0.1",
    "@refinedev/simple-rest": "^5.0.11",
    "@uiw/react-md-editor": "^3.19.5",
<<<<<<< HEAD
    "antd": "^5.23.0",
    "axios": "^1.6.2",
=======
    "antd": "^5.17.0",
    "axios": "^1.11.0",
>>>>>>> dfc8d6f0
    "keycloak-js": "^25.0.1",
    "react": "^19.1.0",
    "react-dom": "^19.1.0",
    "react-router": "^7.0.2"
  },
  "devDependencies": {
    "@types/node": "^18.16.2",
    "@types/react": "^19.1.0",
    "@types/react-dom": "^19.1.0",
    "@vitejs/plugin-react": "^4.2.1",
    "typescript": "^5.8.3",
    "vite": "^5.4.15"
  }
}<|MERGE_RESOLUTION|>--- conflicted
+++ resolved
@@ -29,13 +29,8 @@
     "@refinedev/react-router": "^1.0.1",
     "@refinedev/simple-rest": "^5.0.11",
     "@uiw/react-md-editor": "^3.19.5",
-<<<<<<< HEAD
     "antd": "^5.23.0",
-    "axios": "^1.6.2",
-=======
-    "antd": "^5.17.0",
     "axios": "^1.11.0",
->>>>>>> dfc8d6f0
     "keycloak-js": "^25.0.1",
     "react": "^19.1.0",
     "react-dom": "^19.1.0",
