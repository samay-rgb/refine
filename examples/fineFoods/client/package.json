{
  "name": "fine-foods-client",
  "version": "3.25.0",
  "private": true,
  "scripts": {
    "start": "next dev",
    "build": "next build",
    "start:prod": "next start",
    "svgr": "npx @svgr/cli src/icons -d src/components/icons --typescript --no-svgo"
  },
  "dependencies": {
<<<<<<< HEAD
    "@pankod/refine-core": "^3.30.0",
    "@pankod/refine-nextjs-router": "^3.25.2",
=======
    "@pankod/refine-core": "^3.31.0",
    "@pankod/refine-nextjs-router": "^3.25.1",
>>>>>>> 8551155c
    "@pankod/refine-react-table": "^3.25.0",
    "@pankod/refine-simple-rest": "^3.25.4",
    "gsap": "^3.8.0",
    "js-confetti": "^0.9.0",
    "next": "^12.1.6",
    "react": "^17.0.2",
    "react-dom": "^17.0.2"
  },
  "devDependencies": {
    "@types/node": "^12.20.11",
    "@types/react": "^17.0.4",
    "autoprefixer": "^10.4.0",
    "postcss": "^8.1.4",
    "tailwindcss": "^3.0.7",
    "typescript": "^4.4.3"
  }
}<|MERGE_RESOLUTION|>--- conflicted
+++ resolved
@@ -9,13 +9,8 @@
     "svgr": "npx @svgr/cli src/icons -d src/components/icons --typescript --no-svgo"
   },
   "dependencies": {
-<<<<<<< HEAD
-    "@pankod/refine-core": "^3.30.0",
-    "@pankod/refine-nextjs-router": "^3.25.2",
-=======
     "@pankod/refine-core": "^3.31.0",
     "@pankod/refine-nextjs-router": "^3.25.1",
->>>>>>> 8551155c
     "@pankod/refine-react-table": "^3.25.0",
     "@pankod/refine-simple-rest": "^3.25.4",
     "gsap": "^3.8.0",
