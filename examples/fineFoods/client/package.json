--- conflicted
+++ resolved
@@ -1,10 +1,6 @@
 {
     "name": "fine-foods-client",
-<<<<<<< HEAD
-    "version": "2.2.1",
-=======
     "version": "2.2.3",
->>>>>>> 15f3232a
     "private": true,
     "scripts": {
         "start": "next dev -p 3001",
@@ -14,15 +10,9 @@
         "prettier": "prettier --write '**/*.{js,jsx,ts,tsx}'"
     },
     "dependencies": {
-<<<<<<< HEAD
-        "@pankod/refine": "^2.2.1",
-        "@pankod/refine-nextjs-router": "^2.2.1",
-        "@pankod/refine-simple-rest": "^2.2.1",
-=======
         "@pankod/refine": "^2.2.3",
         "@pankod/refine-nextjs-router": "^2.2.3",
         "@pankod/refine-simple-rest": "^2.2.3",
->>>>>>> 15f3232a
         "gsap": "^3.8.0",
         "js-confetti": "^0.9.0",
         "next": "^12.0.3",
