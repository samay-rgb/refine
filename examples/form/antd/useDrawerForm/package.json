{
  "name": "refine-use-drawer-form-example",
  "version": "3.25.0",
  "private": true,
  "dependencies": {
<<<<<<< HEAD
    "@pankod/refine-antd": "^3.31.0",
    "@pankod/refine-core": "^3.46.0",
    "@pankod/refine-react-router-v6": "^3.25.4",
    "@pankod/refine-simple-rest": "^3.25.6",
=======
    "@pankod/refine-antd": "^3.32.0",
    "@pankod/refine-core": "^3.47.0",
    "@pankod/refine-react-router-v6": "^3.26.0",
    "@pankod/refine-simple-rest": "^3.26.0",
>>>>>>> 2888d354
    "@types/node": "^12.20.11",
    "@types/react": "^17.0.4",
    "@types/react-dom": "^17.0.4",
    "react": "^17.0.2",
    "react-dom": "^17.0.2",
    "react-markdown": "^6.0.1",
    "react-mde": "^11.1.0",
    "react-scripts": "^5.0.0",
    "typescript": "^4.4.3"
  },
  "scripts": {
    "start": "DISABLE_ESLINT_PLUGIN=true react-scripts start",
    "build": "DISABLE_ESLINT_PLUGIN=true react-scripts build",
    "eject": "react-scripts eject"
  },
  "browserslist": {
    "production": [
      ">0.2%",
      "not dead",
      "not op_mini all"
    ],
    "development": [
      "last 1 chrome version",
      "last 1 firefox version",
      "last 1 safari version"
    ]
  }
}<|MERGE_RESOLUTION|>--- conflicted
+++ resolved
@@ -3,17 +3,10 @@
   "version": "3.25.0",
   "private": true,
   "dependencies": {
-<<<<<<< HEAD
-    "@pankod/refine-antd": "^3.31.0",
-    "@pankod/refine-core": "^3.46.0",
-    "@pankod/refine-react-router-v6": "^3.25.4",
-    "@pankod/refine-simple-rest": "^3.25.6",
-=======
     "@pankod/refine-antd": "^3.32.0",
     "@pankod/refine-core": "^3.47.0",
     "@pankod/refine-react-router-v6": "^3.26.0",
     "@pankod/refine-simple-rest": "^3.26.0",
->>>>>>> 2888d354
     "@types/node": "^12.20.11",
     "@types/react": "^17.0.4",
     "@types/react-dom": "^17.0.4",
