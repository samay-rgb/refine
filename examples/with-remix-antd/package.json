{
    "name": "with-remix-antd",
    "private": true,
    "sideEffects": false,
    "scripts": {
        "build": "remix build",
        "start": "remix dev",
        "start:prod": "remix-serve build",
        "refine": "refine"
    },
    "dependencies": {
        "@remix-run/node": "^1.6.7",
        "@remix-run/react": "^1.6.7",
        "@remix-run/serve": "^1.6.7",
<<<<<<< HEAD
        "@pankod/refine-core": "^3.103.0",
        "@pankod/refine-cli": "^1.19.0",
        "@pankod/refine-simple-rest": "^3.39.0",
        "@pankod/refine-remix-router": "^1.9.0",
        "@pankod/refine-antd": "^4.9.0",
=======
        "@refinedev/core": "^4.0.0",
        "@refinedev/cli": "^2.0.0",
        "@refinedev/simple-rest": "^4.0.0",
        "@refinedev/remix-router": "^2.0.0",
        "@refinedev/antd": "^5.0.0",
>>>>>>> ea7bb9b5
        "cookie": "^0.5.0",
        "js-cookie": "^3.0.1",
        "react": "^18.0.0",
        "react-dom": "^18.0.0",
        "antd": "^5.0.5"
    },
    "devDependencies": {
        "@types/js-cookie": "^3.0.2",
        "@remix-run/dev": "^1.6.7",
        "@types/react": "^18.0.0",
        "@types/react-dom": "^18.0.0",
        "typescript": "^4.7.4"
    },
    "engines": {
        "node": ">=14"
    }
}<|MERGE_RESOLUTION|>--- conflicted
+++ resolved
@@ -12,19 +12,11 @@
         "@remix-run/node": "^1.6.7",
         "@remix-run/react": "^1.6.7",
         "@remix-run/serve": "^1.6.7",
-<<<<<<< HEAD
-        "@pankod/refine-core": "^3.103.0",
-        "@pankod/refine-cli": "^1.19.0",
-        "@pankod/refine-simple-rest": "^3.39.0",
-        "@pankod/refine-remix-router": "^1.9.0",
-        "@pankod/refine-antd": "^4.9.0",
-=======
         "@refinedev/core": "^4.0.0",
         "@refinedev/cli": "^2.0.0",
         "@refinedev/simple-rest": "^4.0.0",
         "@refinedev/remix-router": "^2.0.0",
         "@refinedev/antd": "^5.0.0",
->>>>>>> ea7bb9b5
         "cookie": "^0.5.0",
         "js-cookie": "^3.0.1",
         "react": "^18.0.0",
