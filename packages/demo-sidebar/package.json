--- conflicted
+++ resolved
@@ -1,11 +1,7 @@
 {
   "name": "@pankod/refine-demo-sidebar",
   "description": "refine demo sidebar. refine is a React-based framework for building data-intensive applications in no time. It ships with Ant Design System, an enterprise-level UI toolkit.",
-<<<<<<< HEAD
-  "version": "2.2.1",
-=======
   "version": "2.2.3",
->>>>>>> 15f3232a
   "license": "MIT",
   "main": "dist/index.js",
   "typings": "dist/index.d.ts",
@@ -53,11 +49,7 @@
     "typescript": "^4.4.3"
   },
   "dependencies": {
-<<<<<<< HEAD
-    "@pankod/refine": "^2.2.1"
-=======
     "@pankod/refine": "^2.2.3"
->>>>>>> 15f3232a
   },
   "gitHead": "829f5a516f98c06f666d6be3e6e6099c75c07719",
   "publishConfig": {
