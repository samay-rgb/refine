{
  "name": "@refinedev/codemod",
  "version": "4.3.1",
  "private": false,
  "description": "Codemod scripts for Refine, automating code transformations and migrations.",
  "repository": {
    "type": "git",
    "url": "https://github.com/refinedev/refine.git",
    "directory": "packages/codemod"
  },
  "license": "MIT",
  "author": "refine",
  "main": "dist/index.js",
  "typings": "dist/index.d.ts",
  "bin": "./dist/index.js",
  "files": [
    "dist",
    "src"
  ],
  "scripts": {
    "build": "tsc -d -p tsconfig.json",
    "dev": "tsc -w -d -p tsconfig.json",
    "jscodeshift": "jscodeshift -d --transform=src/transformations/refine1-to-refine2.ts",
    "prepare": "pnpm build",
    "test": "jest --passWithNoTests --runInBand"
  },
  "dependencies": {
    "@npmcli/package-json": "^5.2.0",
    "chalk": "^4.1.2",
    "cheerio": "1.0.0-rc.9",
    "execa": "^5.1.1",
    "globby": "^11.1.0",
    "inquirer": "^8.2.5",
    "is-git-clean": "1.1.0",
    "jscodeshift": "^17.3.0",
    "meow": "7.0.1",
    "semver": "7.5.2"
  },
  "devDependencies": {
    "@types/eslint": "^7.28.2",
    "@types/inquirer": "^8.2.5",
    "@types/jest": "^29.2.4",
<<<<<<< HEAD
    "@types/jscodeshift": "^17.3.0",
=======
    "@types/jscodeshift": "^0.11.11",
    "@types/node": "^20",
>>>>>>> 0dd971a2
    "@types/npmcli__package-json": "^4.0.4",
    "jest": "^30.0.5",
    "ts-jest": "^29.1.2",
    "tslib": "^2.6.2",
    "typescript": "^5.8.3"
  },
  "engines": {
    "node": ">=20"
  },
  "publishConfig": {
    "access": "public"
  }
}<|MERGE_RESOLUTION|>--- conflicted
+++ resolved
@@ -40,12 +40,8 @@
     "@types/eslint": "^7.28.2",
     "@types/inquirer": "^8.2.5",
     "@types/jest": "^29.2.4",
-<<<<<<< HEAD
     "@types/jscodeshift": "^17.3.0",
-=======
-    "@types/jscodeshift": "^0.11.11",
     "@types/node": "^20",
->>>>>>> 0dd971a2
     "@types/npmcli__package-json": "^4.0.4",
     "jest": "^30.0.5",
     "ts-jest": "^29.1.2",
