# @pankod/refine-react-location

<<<<<<< HEAD
## 3.25.4

### Patch Changes

-   Fix adding the current path to the `to` parameter when redirecting to the login page after `logout` - #2211
=======
## 3.26.0

### Minor Changes

-   [#2217](https://github.com/pankod/refine/pull/2217) [`b4aae00f77`](https://github.com/pankod/refine/commit/b4aae00f77a2476d847994db21298ae25e4cf6e5) Thanks [@omeraplak](https://github.com/omeraplak)! - All of the refine packages have dependencies on the `@pankod/refine-core` package. So far we have managed these dependencies with `peerDependencies` + `dependencies` but this causes issues like #2183. (having more than one @pankod/refine-core version in node_modules and creating different instances)

    Managing as `peerDependencies` + `devDependencies` seems like the best way for now to avoid such issues.
>>>>>>> 2888d354

## 3.25.3

### Patch Changes

-   [#2214](https://github.com/pankod/refine/pull/2214) [`91db05caf7`](https://github.com/pankod/refine/commit/91db05caf796025d2ad4f64221541cc1fc5f9c5d) Thanks [@omeraplak](https://github.com/omeraplak)! - Fix adding the current path to the `to` parameter when redirecting to the login page after `logout` - #2211

## 3.25.2

### Patch Changes

-   Fixed a bug that caused `<ErrorComponent/>` to does not appear in the `404` state

## 3.25.1

### Patch Changes

-   [#1918](https://github.com/pankod/refine/pull/1918) [`b8a4093fda`](https://github.com/pankod/refine/commit/b8a4093fdabab3d1ff821182ee5b96e2c74a9ecd) Thanks [@biskuvit](https://github.com/biskuvit)! - Fixed a bug that caused `<ErrorComponent/>` to does not appear in the `404` state

## 3.22.2

### Patch Changes

-   Updated dependencies [[`2deb19babf`](https://github.com/pankod/refine/commit/2deb19babfc6db5b00b111ec29aa5ece4c371bbc)]:
    -   @pankod/refine-core@3.23.2<|MERGE_RESOLUTION|>--- conflicted
+++ resolved
@@ -1,12 +1,5 @@
 # @pankod/refine-react-location
 
-<<<<<<< HEAD
-## 3.25.4
-
-### Patch Changes
-
--   Fix adding the current path to the `to` parameter when redirecting to the login page after `logout` - #2211
-=======
 ## 3.26.0
 
 ### Minor Changes
@@ -14,7 +7,6 @@
 -   [#2217](https://github.com/pankod/refine/pull/2217) [`b4aae00f77`](https://github.com/pankod/refine/commit/b4aae00f77a2476d847994db21298ae25e4cf6e5) Thanks [@omeraplak](https://github.com/omeraplak)! - All of the refine packages have dependencies on the `@pankod/refine-core` package. So far we have managed these dependencies with `peerDependencies` + `dependencies` but this causes issues like #2183. (having more than one @pankod/refine-core version in node_modules and creating different instances)
 
     Managing as `peerDependencies` + `devDependencies` seems like the best way for now to avoid such issues.
->>>>>>> 2888d354
 
 ## 3.25.3
 
