--- conflicted
+++ resolved
@@ -1,11 +1,7 @@
 {
   "name": "@pankod/refine-react-location",
   "description": "refine React Location router provider. refine is a React-based framework for building internal tools, rapidly. It ships with Ant Design System, an enterprise-level UI toolkit.",
-<<<<<<< HEAD
-  "version": "3.25.4",
-=======
   "version": "3.26.0",
->>>>>>> 2888d354
   "license": "MIT",
   "main": "dist/index.js",
   "typings": "dist/index.d.ts",
