{
  "name": "@refinedev/kbar",
  "version": "1.3.17",
  "private": false,
  "description": "“Refine kbar (cmd+k/ctrl+k), providing powerful keyboard shortcut utilities for enhanced navigation and functionality.",
  "repository": {
    "type": "git",
    "url": "https://github.com/refinedev/refine.git",
    "directory": "packages/kbar"
  },
  "license": "MIT",
  "author": "refine",
  "sideEffects": false,
  "exports": {
    ".": {
      "import": {
        "types": "./dist/index.d.mts",
        "default": "./dist/index.mjs"
      },
      "require": {
        "types": "./dist/index.d.cts",
        "default": "./dist/index.cjs"
      }
    }
  },
  "main": "dist/index.cjs",
  "module": "dist/index.mjs",
  "typings": "dist/index.d.ts",
  "files": [
    "dist",
    "src"
  ],
  "scripts": {
    "attw": "attw --pack .",
    "build": "tsup && node ../shared/generate-declarations.js",
    "dev": "tsup --watch",
    "prepare": "pnpm build",
    "publint": "publint --strict=true --level=suggestion",
    "test": "jest --passWithNoTests --runInBand",
    "types": "node ../shared/generate-declarations.js"
  },
  "dependencies": {
    "kbar": "0.1.0-beta.40"
  },
  "devDependencies": {
    "@esbuild-plugins/node-resolve": "^0.1.4",
<<<<<<< HEAD
    "@refinedev/core": "^4.57.7",
    "@testing-library/jest-dom": "^6.6.3",
    "@testing-library/react": "^16.3.0",
=======
    "@refinedev/core": "^4.57.11",
    "@testing-library/jest-dom": "^5.16.4",
    "@testing-library/react": "^13.1.1",
>>>>>>> dfc8d6f0
    "@types/jest": "^29.2.4",
    "@types/react": "^19.1.0",
    "@types/react-dom": "^19.1.0",
    "jest": "^30.0.5",
    "jest-environment-jsdom": "^30.0.5",
    "react-router": "^7.0.2",
    "ts-jest": "^29.1.2",
    "tslib": "^2.6.2",
    "tsup": "^6.7.0",
    "typescript": "^5.8.3"
  },
  "peerDependencies": {
    "@refinedev/core": "^4.46.1",
    "react": "^18.0.0 || ^19.0.0",
    "react-dom": "^18.0.0 || ^19.0.0"
  },
  "engines": {
    "node": ">=10"
  },
  "publishConfig": {
    "access": "public"
  }
}<|MERGE_RESOLUTION|>--- conflicted
+++ resolved
@@ -44,15 +44,9 @@
   },
   "devDependencies": {
     "@esbuild-plugins/node-resolve": "^0.1.4",
-<<<<<<< HEAD
-    "@refinedev/core": "^4.57.7",
+    "@refinedev/core": "^4.57.11",
     "@testing-library/jest-dom": "^6.6.3",
     "@testing-library/react": "^16.3.0",
-=======
-    "@refinedev/core": "^4.57.11",
-    "@testing-library/jest-dom": "^5.16.4",
-    "@testing-library/react": "^13.1.1",
->>>>>>> dfc8d6f0
     "@types/jest": "^29.2.4",
     "@types/react": "^19.1.0",
     "@types/react-dom": "^19.1.0",
