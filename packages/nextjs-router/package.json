{
  "name": "@pankod/refine-nextjs-router",
  "description": "refine Next.js router provider. refine is a React-based framework for building data-intensive applications in no time. It ships with Ant Design System, an enterprise-level UI toolkit.",
<<<<<<< HEAD
  "version": "2.4.0",
=======
  "version": "2.4.5",
>>>>>>> c7978516
  "license": "MIT",
  "main": "dist/index.js",
  "typings": "dist/index.d.ts",
  "private": false,
  "files": [
    "dist",
    "src"
  ],
  "engines": {
    "node": ">=10"
  },
  "scripts": {
    "start": "tsdx watch --tsconfig tsconfig.json --verbose --noClean",
    "build": "tsdx build --tsconfig tsconfig.json",
    "test": "tsdx test --passWithNoTests --runInBand",
    "prepare": "tsdx build",
    "size": "size-limit",
    "analyze": "size-limit --why"
  },
  "author": "Pankod",
  "module": "dist/refine-nextjs-router.esm.js",
  "size-limit": [
    {
      "path": "dist/refine-nextjs-router.cjs.production.min.js",
      "limit": "10 KB"
    },
    {
      "path": "dist/refine-nextjs-router.esm.js",
      "limit": "10 KB"
    }
  ],
  "devDependencies": {
    "@size-limit/preset-small-lib": "^5.0.5",
    "size-limit": "^5.0.5",
    "tsdx": "^0.14.1",
    "tslib": "^2.3.1"
  },
  "dependencies": {
<<<<<<< HEAD
    "@pankod/refine": "^2.4.0",
=======
    "@pankod/refine": "^2.4.5",
>>>>>>> c7978516
    "@types/qs": "^6.9.7",
    "next": "^12.0.3",
    "qs": "^6.10.1"
  },
  "peerDependencies": {
    "next": "^12.0.3"
  },
  "gitHead": "829f5a516f98c06f666d6be3e6e6099c75c07719",
  "publishConfig": {
    "access": "public"
  }
}<|MERGE_RESOLUTION|>--- conflicted
+++ resolved
@@ -1,11 +1,7 @@
 {
   "name": "@pankod/refine-nextjs-router",
   "description": "refine Next.js router provider. refine is a React-based framework for building data-intensive applications in no time. It ships with Ant Design System, an enterprise-level UI toolkit.",
-<<<<<<< HEAD
-  "version": "2.4.0",
-=======
   "version": "2.4.5",
->>>>>>> c7978516
   "license": "MIT",
   "main": "dist/index.js",
   "typings": "dist/index.d.ts",
@@ -44,11 +40,7 @@
     "tslib": "^2.3.1"
   },
   "dependencies": {
-<<<<<<< HEAD
-    "@pankod/refine": "^2.4.0",
-=======
     "@pankod/refine": "^2.4.5",
->>>>>>> c7978516
     "@types/qs": "^6.9.7",
     "next": "^12.0.3",
     "qs": "^6.10.1"
