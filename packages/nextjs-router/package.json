{
  "name": "@pankod/refine-nextjs-router",
  "description": "refine Next.js router provider. refine is a React-based framework for building data-intensive applications in no time. It ships with Ant Design System, an enterprise-level UI toolkit.",
<<<<<<< HEAD
  "version": "2.2.1",
=======
  "version": "2.2.3",
>>>>>>> 15f3232a
  "license": "MIT",
  "main": "dist/index.js",
  "typings": "dist/index.d.ts",
  "private": false,
  "files": [
    "dist",
    "src"
  ],
  "engines": {
    "node": ">=10"
  },
  "scripts": {
    "start": "tsdx watch --tsconfig tsconfig.json --verbose --noClean",
    "build": "tsdx build --tsconfig tsconfig.json",
    "test": "tsdx test --passWithNoTests --runInBand",
    "prepare": "tsdx build",
    "size": "size-limit",
    "analyze": "size-limit --why"
  },
  "author": "Pankod",
  "module": "dist/refine-nextjs-router.esm.js",
  "size-limit": [
    {
      "path": "dist/refine-nextjs-router.cjs.production.min.js",
      "limit": "10 KB"
    },
    {
      "path": "dist/refine-nextjs-router.esm.js",
      "limit": "10 KB"
    }
  ],
  "devDependencies": {
    "@size-limit/preset-small-lib": "^5.0.5",
    "size-limit": "^5.0.5",
    "tsdx": "^0.14.1",
    "tslib": "^2.3.1"
  },
  "dependencies": {
<<<<<<< HEAD
    "@pankod/refine": "^2.2.1",
=======
    "@pankod/refine": "^2.2.3",
>>>>>>> 15f3232a
    "@types/qs": "^6.9.7",
    "next": "^12.0.3",
    "qs": "^6.10.1"
  },
  "peerDependencies": {
    "next": "^12.0.3"
  },
  "gitHead": "829f5a516f98c06f666d6be3e6e6099c75c07719",
  "publishConfig": {
    "access": "public"
  }
}<|MERGE_RESOLUTION|>--- conflicted
+++ resolved
@@ -1,11 +1,7 @@
 {
   "name": "@pankod/refine-nextjs-router",
   "description": "refine Next.js router provider. refine is a React-based framework for building data-intensive applications in no time. It ships with Ant Design System, an enterprise-level UI toolkit.",
-<<<<<<< HEAD
-  "version": "2.2.1",
-=======
   "version": "2.2.3",
->>>>>>> 15f3232a
   "license": "MIT",
   "main": "dist/index.js",
   "typings": "dist/index.d.ts",
@@ -44,11 +40,7 @@
     "tslib": "^2.3.1"
   },
   "dependencies": {
-<<<<<<< HEAD
-    "@pankod/refine": "^2.2.1",
-=======
     "@pankod/refine": "^2.2.3",
->>>>>>> 15f3232a
     "@types/qs": "^6.9.7",
     "next": "^12.0.3",
     "qs": "^6.10.1"
