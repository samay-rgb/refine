--- conflicted
+++ resolved
@@ -160,23 +160,14 @@
   overtimeOptions,
   onSuccess,
   onError,
-<<<<<<< HEAD
 }: UseInfiniteListProps<
   TQueryFnData,
   TError,
   TData
 >): UseInfiniteListReturnType<TData, TError> => {
-  const { resources, resource, identifier } = useResource(resourceFromProp);
-=======
-}: UseInfiniteListProps<TQueryFnData, TError, TData>): UseInfiniteQueryResult<
-  InfiniteData<GetListResponse<TData>>,
-  TError
-> &
-  UseLoadingOvertimeReturnType => {
   const { resources, resource, identifier } = useResourceParams({
     resource: resourceFromProp,
   });
->>>>>>> a2be036c
 
   const dataProvider = useDataProvider();
   const translate = useTranslate();
