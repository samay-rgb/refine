--- conflicted
+++ resolved
@@ -1,18 +1,10 @@
 # @pankod/refine-core
 
-<<<<<<< HEAD
-## 3.57.1
-
-### Patch Changes
-
--   [#2305](https://github.com/pankod/refine/pull/2305) [`db0157671d`](https://github.com/pankod/refine/commit/db0157671d978fb80b1f01989b1e1ee01ec5c974) Thanks [@omeraplak](https://github.com/omeraplak)! - `AuthProvider`'s `login` method can now return a value for `Remix`'s authentication flow
-=======
 ## 3.58.0
 
 ### Minor Changes
 
 -   Updated `reactQueryDevtoolConfig` prop type and added `false` option to disable the React Query Devtools.
->>>>>>> 985e5a87
 
 ## 3.57.0
 
