{
<<<<<<< HEAD
  "version": "4.11.0",
=======
  "version": "5.0.0",
>>>>>>> ea7bb9b5
  "license": "MIT",
  "main": "dist/index.js",
  "typings": "dist/index.d.ts",
  "private": false,
  "files": [
    "dist",
    "src"
  ],
  "engines": {
    "node": ">=10"
  },
  "scripts": {
    "start": "tsup --watch --format esm,cjs,iife --legacy-output",
    "build": "tsup --format esm,cjs,iife --minify --legacy-output",
    "test": "jest --passWithNoTests --runInBand",
    "prepare": "npm run build"
  },
  "name": "@refinedev/react-table",
  "description": "refine offers a React Table adapter that allows you to use the React Table library with refine.",
  "author": "refine",
  "module": "dist/esm/index.js",
  "peerDependencies": {
    "@refinedev/core": "^4.0.0",
    "@tanstack/react-table": "^8.2.6",
    "react": "^17.0.0 || ^18.0.0",
    "react-dom": "^17.0.0 || ^18.0.0"
  },
  "devDependencies": {
<<<<<<< HEAD
    "@pankod/refine-core": "^3.103.0",
=======
    "@refinedev/core": "^4.0.0",
>>>>>>> ea7bb9b5
    "@esbuild-plugins/node-resolve": "^0.1.4",
    "@types/jest": "^29.2.4",
    "jest": "^29.3.1",
    "jest-environment-jsdom": "^29.3.1",
    "react-router-dom": "^6.8.1",
    "ts-jest": "^29.0.3",
    "tslib": "^2.3.1",
    "tsup": "^5.11.13"
  },
  "dependencies": {
    "@tanstack/react-table": "^8.2.6"
  },
  "repository": {
    "type": "git",
    "url": "https://github.com/refinedev/refine.git",
    "directory": "packages/react-table"
  },
  "gitHead": "17dd5af3e4c9f7f09e1e707362c6f5a9d1cab8a8",
  "publishConfig": {
    "access": "public"
  }
}<|MERGE_RESOLUTION|>--- conflicted
+++ resolved
@@ -1,9 +1,5 @@
 {
-<<<<<<< HEAD
-  "version": "4.11.0",
-=======
   "version": "5.0.0",
->>>>>>> ea7bb9b5
   "license": "MIT",
   "main": "dist/index.js",
   "typings": "dist/index.d.ts",
@@ -32,11 +28,7 @@
     "react-dom": "^17.0.0 || ^18.0.0"
   },
   "devDependencies": {
-<<<<<<< HEAD
-    "@pankod/refine-core": "^3.103.0",
-=======
     "@refinedev/core": "^4.0.0",
->>>>>>> ea7bb9b5
     "@esbuild-plugins/node-resolve": "^0.1.4",
     "@types/jest": "^29.2.4",
     "jest": "^29.3.1",
