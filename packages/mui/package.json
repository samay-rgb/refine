--- conflicted
+++ resolved
@@ -44,13 +44,8 @@
         "@mui/lab": "^5.0.0-alpha.85",
         "@mui/material": "^5.8.3",
         "@mui/x-data-grid": "^5.12.1",
-<<<<<<< HEAD
-        "@pankod/refine-core": "^3.30.0",
-        "@pankod/refine-react-hook-form": "^3.27.2",
-=======
         "@pankod/refine-core": "^3.31.0",
         "@pankod/refine-react-hook-form": "^3.27.1",
->>>>>>> 8551155c
         "dayjs": "^1.10.7",
         "lodash": "^4.17.21",
         "lodash-es": "^4.17.21",
