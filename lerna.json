--- conflicted
+++ resolved
@@ -8,9 +8,5 @@
   "publishConfig": {
     "access": "public"
   },
-<<<<<<< HEAD
-  "version": "2.4.1"
-=======
   "version": "2.4.5"
->>>>>>> c7978516
 }